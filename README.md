--- conflicted
+++ resolved
@@ -4,16 +4,10 @@
 
 _Seq_ is a lightweight container of data sequences, data being stacked on top of each other (LIFO).
 
-<<<<<<< HEAD
 Add the following dependency to your Cargo.toml file:
 ```toml
-=======
-## Adding 'seq' to your project
-You can use Seq in your project adding the following dependency to your Cargo.toml file:
-```cargo
 ## Cargo.toml file
 ...
->>>>>>> c4f27d46
 [dependencies]
 seq = "0.2.0"
 ```
